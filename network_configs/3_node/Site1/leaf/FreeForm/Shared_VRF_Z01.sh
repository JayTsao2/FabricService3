--- conflicted
+++ resolved
@@ -1,11 +1,6 @@
 router bgp $BGP_ASN
   vrf Z01
-<<<<<<< HEAD
-    neighbor Ethernet1/9-22
-      inherit peer ebgp-peer-template-node
-=======
     neighbor Ethernet1/15
       inherit peer ebgp-peer-template-node
     neighbor Ethernet1/16
-      inherit peer ebgp-peer-template-node
->>>>>>> 1c166ddc
+      inherit peer ebgp-peer-template-node