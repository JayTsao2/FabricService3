--- conflicted
+++ resolved
@@ -1,8 +1,5 @@
 ---
 VRF:
-<<<<<<< HEAD
-- VRF Name: bluevrf
-=======
 
 - Fabric: MSD_DCI
   VRF Name: VPC67
@@ -46,7 +43,6 @@
 
 - Fabric: Site3-Test
   VRF Name: bluevrf
->>>>>>> bf1e8ccc
   VRF ID: 50000
   VLAN ID: 2000
 
@@ -55,7 +51,8 @@
     VRF Interface Description: bluevrf
     VRF Description: bluevrf
     
-- VRF Name: bluevrf2
+- Fabric: Site3-Test
+  VRF Name: bluevrf2
   VRF ID: 50001
   VLAN ID: 2001
 
